--- conflicted
+++ resolved
@@ -8,11 +8,8 @@
 import numpy as np
 import rtree
 import shapely.affinity as aff
-<<<<<<< HEAD
+import shapely.ops as ops
 import json
-=======
-import shapely.ops as ops
->>>>>>> a6e2ea66
 from shapely.geometry import Polygon, Point
 
 from pathplanning.rrt_types import *
@@ -265,8 +262,6 @@
             obstacle.plot()
         plt.gca().set_xlim(0, self.map_limits[0])
         plt.gca().set_ylim(0, self.map_limits[1])
-        if display:
-            plt.show()
         if close:
             plt.close()
 
